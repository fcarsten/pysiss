--- conflicted
+++ resolved
@@ -9,12 +9,6 @@
 import borehole
 import coverage
 import vocabulary
-<<<<<<< HEAD
 import utilities
 import webservices
-import metadata
-
-__all__ = [borehole, coverage, vocabulary, utilities, webservices, metadata]
-=======
-import utilities
->>>>>>> 6f02b832
+import metadata