--- conflicted
+++ resolved
@@ -344,11 +344,7 @@
             if not response:
                 return None
             bhl = siss_bhl_generator.geosciml_to_borehole(
-<<<<<<< HEAD
-                ident, urllib.urlopen(bh_url))
-=======
-                name, StringIO(response.content))
->>>>>>> 2ace54aa
+                ident, StringIO(response.content))
 
             # For each dataset in the NVCL we want to add a dataset and store
             # the dataset information in the DatasetDetails
