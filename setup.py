--- conflicted
+++ resolved
@@ -40,22 +40,7 @@
         'pysiss.vocabulary.lithology.resources': ['*'],
         'pysiss.vocabulary.resources': ['*']
     },
-<<<<<<< HEAD
     install_requires=INSTALL_REQUIREMENTS,
-=======
-    install_requires=[
-        'numpy>=1.6.0',
-        'matplotlib>=1.0.0',
-        'OWSLib>=0.8.0',
-        'requests'
-        'lxml',
-        'beautifulsoup4',
-        'simplejson>=3',
-        'pandas>=0.10',
-        'shapely',
-        # 'rasterio',
-    ],
->>>>>>> 58cdb92e
     test_suite='tests',
     ext_modules=[],
     classifiers=[
