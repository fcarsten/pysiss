#!/usr/bin/env python
""" file: setup.py (pysiss)
    author: Jess Robertson, CSIRO Earth Science and Resource Engineering
    date: Wednesday 1 May, 2013

    description: Setuptools installer script for pysiss.
"""

from setuptools import setup, find_packages
import os

def read(*paths):
    """ Build a file path from *paths and return the contents.
    """
    with open(os.path.join(*paths), 'r') as f:
        return f.read()

<<<<<<< HEAD

=======
>>>>>>> 3ae1875d
# Get requirements from requirements.txt file
with open('requirements.txt') as fhandle:
    REQUIREMENTS = [l.strip('\n') for l in fhandle]

<<<<<<< HEAD
=======
# Get version number from _version.py
# Can be updated using python setup.py update_version
from update_version import update_version, Version, get_version

>>>>>>> 3ae1875d
## PACKAGE INFORMATION
setup(
    # Metadata
    name='pysiss',
    version=get_version(),
    description='A pythonic interface to Spatial Information Services Stack '
                '(SISS) services',
    long_description=read('README.rst'),
    author='Jess Robertson',
    author_email='jesse.robertson@csiro.au',
    url='http://github.com/pysiss/pysiss',
    classifiers=[
        'Development Status :: 3 - Alpha',
        'Intended Audience :: Developers',
        'Intended Audience :: Science/Research',
        'License :: OSI Approved :: BSD License',
        'License :: OSI Approved :: MIT License',
        'Natural Language :: English',
        'Operating System :: POSIX :: Linux',
        'Programming Language :: Python :: 2 :: Only',
        'Topic :: Internet',
        'Topic :: Scientific/Engineering',
        'Topic :: Scientific/Engineering :: GIS',
        'Topic :: Software Development :: Libraries :: Python Modules',
        'Topic :: Text Processing :: Markup :: XML'
    ],

    # Dependencies
    install_requires=REQUIREMENTS,

    # Contents
    packages=find_packages(exclude=['test*']),
    package_data={
        'pysiss.metadata': ['*.json'],
        'pysiss.webservices': ['*.json']
    },
    test_suite='tests',
    cmdclass={'update_version': Version}
)<|MERGE_RESOLUTION|>--- conflicted
+++ resolved
@@ -15,21 +15,14 @@
     with open(os.path.join(*paths), 'r') as f:
         return f.read()
 
-<<<<<<< HEAD
-
-=======
->>>>>>> 3ae1875d
 # Get requirements from requirements.txt file
 with open('requirements.txt') as fhandle:
     REQUIREMENTS = [l.strip('\n') for l in fhandle]
 
-<<<<<<< HEAD
-=======
 # Get version number from _version.py
 # Can be updated using python setup.py update_version
 from update_version import update_version, Version, get_version
 
->>>>>>> 3ae1875d
 ## PACKAGE INFORMATION
 setup(
     # Metadata
