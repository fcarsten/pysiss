#!/usr/bin/env python
""" file: setup.py (pysiss)
    author: Jess Robertson, CSIRO Earth Science and Resource Engineering
    date: Wednesday 1 May, 2013

    description: Setuptools installer script for pysiss.
"""

from ez_setup import use_setuptools
use_setuptools()

from setuptools import setup, find_packages

# Get requirements from requirements.txt file
with open('requirements.txt') as fhandle:
    REQUIREMENTS = map(lambda l: l.strip('\n'), fhandle.readlines())

# Load requirements from requirements.txt
with open('requirements.txt', 'rb') as fhandle:
    INSTALL_REQUIREMENTS = fhandle.readlines()

## PACKAGE INFORMATION
setup(
    # Metadata
    name='pysiss',
    version='0.0.2a',
    description='A pythonic interface to Spatial Information Services Stack '
                '(SISS) services',
    long_description=open('README.rst').readlines(),
    author='Jess Robertson',
    author_email='jesse.robertson@csiro.au',
    url='http://github.com/pysiss/pysiss',
<<<<<<< HEAD
    packages=find_packages(),
    package_data={
        'pysiss.borehole.gml.resources': ['*'],
        'pysiss.vocabulary.gsml.resources': ['*'],
        'pysiss.vocabulary.lithology.resources': ['*'],
        'pysiss.vocabulary.resources': ['*']
    },
    install_requires=INSTALL_REQUIREMENTS,
    test_suite='tests',
    ext_modules=[],
=======
>>>>>>> 975c880a
    classifiers=[
        'Development Status :: 3 - Alpha',
        'Intended Audience :: Developers',
        'Intended Audience :: Science/Research',
        'License :: OSI Approved :: BSD License',
        'License :: OSI Approved :: MIT License',
        'Natural Language :: English',
        'Operating System :: POSIX :: Linux',
        'Programming Language :: Python :: 2 :: Only',
        'Topic :: Internet',
        'Topic :: Scientific/Engineering',
        'Topic :: Scientific/Engineering :: GIS',
        'Topic :: Software Development :: Libraries :: Python Modules',
        'Topic :: Text Processing :: Markup :: XML'
    ],

    # Dependencies
    install_requires=[
        'matplotlib>=1.0',
        'numpy>=1.6',
        'scipy>=0.9',
        'OWSLib>=0.8',
        'lxml',
        'simplejson>=3.0',
        'pandas>=0.10',
        'shapely',
        'requests',
    ],

    # Contents
    packages=find_packages(exclude=['test*']),
    package_data={
        'pysiss.vocabulary.resources': ['*']
    },
    test_suite='tests'
)<|MERGE_RESOLUTION|>--- conflicted
+++ resolved
@@ -15,10 +15,6 @@
 with open('requirements.txt') as fhandle:
     REQUIREMENTS = map(lambda l: l.strip('\n'), fhandle.readlines())
 
-# Load requirements from requirements.txt
-with open('requirements.txt', 'rb') as fhandle:
-    INSTALL_REQUIREMENTS = fhandle.readlines()
-
 ## PACKAGE INFORMATION
 setup(
     # Metadata
@@ -30,19 +26,6 @@
     author='Jess Robertson',
     author_email='jesse.robertson@csiro.au',
     url='http://github.com/pysiss/pysiss',
-<<<<<<< HEAD
-    packages=find_packages(),
-    package_data={
-        'pysiss.borehole.gml.resources': ['*'],
-        'pysiss.vocabulary.gsml.resources': ['*'],
-        'pysiss.vocabulary.lithology.resources': ['*'],
-        'pysiss.vocabulary.resources': ['*']
-    },
-    install_requires=INSTALL_REQUIREMENTS,
-    test_suite='tests',
-    ext_modules=[],
-=======
->>>>>>> 975c880a
     classifiers=[
         'Development Status :: 3 - Alpha',
         'Intended Audience :: Developers',
