--- conflicted
+++ resolved
@@ -1,41 +1,37 @@
 Library:
 
-  ☐ Finish NVCLImporter class @started(14-05-16 07:06)
-      ☐ Do we want to think about caching stuff?
-        Might be messy if you have to start manually emptying caches...
-      ☐ Add option to import borehole images and mosaic @today
+   ☐ Finish NVCLImporter class @started(14-05-16 07:06)
+       ☐ Do we want to think about caching stuff?
+         Might be messy if you have to start manually emptying caches...
+       ☐ Add option to import borehole images and mosaic @today
 	
-  ☐ Finish cleaning up @started(14-05-16 07:06)
-    ☐ Make includes of other libraries (cwavelets etc) optional
-    ✔ Clean out examples directory @done (14-05-16 07:06)
-    ✔ Remove wavelets stuff from DARDA repo @done (14-05-16 07:06)
+   ☐ Finish cleaning up @started(14-05-16 07:06)
+     ☐ Make includes of other libraries (cwavelets etc) optional
+     ✔ Clean out examples directory @done (14-05-16 07:06)
+     ✔ Remove wavelets stuff from DARDA repo @done (14-05-16 07:06)
 
-  ☐ Implement interface for dealing with semantic vocabularies
-    ☐ Think about writing another proposal for IM&T data support
+   ☐ Implement interface for dealing with semantic vocabularies
+     ☐ Think about writing another proposal for IM&T data support
 
 Testing:
 
-  ☐ ask about mocking out URLs for testing NVCL importers
-  ☐ Check out mock as a testing framework?
+   ☐ ask about mocking out URLs for testing NVCL importers
+   ☐ Check out mock as a testing framework?
 
 Demos:
 
-<<<<<<< HEAD
-  ☐ Hacky image processing for pyboreholes demo next week @today @SISS4QGIS @started(14-05-16 07:06)
-    ☐ Check out NVCL documentation, check REST calls
-  ☐ Make NVCL demo with wavelets blocking for identifying lithologies. @AuscopeRoadshow
-=======
-	- Make NVCL demo with wavelets blocking for identifying lithologies.
+   ☐ Hacky image processing for pyboreholes demo next week @today @SISS4QGIS @started(14-05-16 07:06)
+     ☐ Check out NVCL documentation, check REST calls
+   ☐ Make NVCL demo with wavelets blocking for identifying lithologies. @AuscopeRoadshow
 
 Other tasks:
 
-    - Redo interpolation in regularize so that knots are only calculated once, use splpack wrappers in scipy.interpolate
-   - Work out 2D interpolation for wavelet domains
-      - use bisplev again in scipy.interpolate to only calculate knots once, evaluate over grid.
-      - Is it better to calculate using this a matrix-vector multiply? Can use lookups because we'll always have a regular grid to do things off. Moving to irregular grids with wavelets might make things difficult though...
+   ☐ Redo interpolation in regularize so that knots are only calculated once, use splpack wrappers in scipy.interpolate
+   ☐ Work out 2D interpolation for wavelet domains
+     ☐ use bisplev again in scipy.interpolate to only calculate knots once, evaluate over grid.
+     ☐ Is it better to calculate using this a matrix-vector multiply? Can use lookups because we'll always have a regular grid to do things off. Moving to irregular grids with wavelets might make things difficult though...
 
 JIRA issues:
 
-  - Issues with wavelet scale, see jira.csiro.au/browse/DETCRC-16
-    - This is possibly something to do with the way that the dummy wavelet is setting up scales - need to check that everything is being copied over properly.
->>>>>>> 78ab67af
+   ☐ Issues with wavelet scale, see jira.csiro.au/browse/DETCRC-16
+     ☐ This is possibly something to do with the way that the dummy wavelet is setting up scales - need to check that everything is being copied over properly.