# file:   .travis.yml
# author: Jess Robertson
#         Minerals Resources National Research Flagship
# date:   Wednesday January 14, 2015

language: python
python:
    # - "3.4"
    - "2.7"

# Command to install miniconda to build test environment
before_install:
  - sudo apt-get update -qq
  - if [[ "$TRAVIS_PYTHON_VERSION" == "2.7" ]]; then
      wget http://repo.continuum.io/miniconda/Miniconda-3.4.2-Linux-x86_64.sh -O miniconda.sh;
    else
      wget http://repo.continuum.io/miniconda/Miniconda3-3.4.2-Linux-x86_64.sh -O miniconda.sh;
    fi
  - bash miniconda.sh -b -p $HOME/miniconda
  - export PATH="$HOME/miniconda/bin:$PATH"
  - hash -r
  - conda config --set always_yes yes --set changeps1 no
  # Add Jess' binstar channel to get custom builds
  - conda config --add channels jesserobertson
  - conda update -q conda
  # Useful for debugging any issues with conda
  - conda info -a

install:
  - conda create -q -n test-pysiss python=$TRAVIS_PYTHON_VERSION numpy scipy matplotlib pandas lxml simplejson shapely rasterio requests pint coverage coveralls httmock
  - source activate test-pysiss
  - python setup.py update_version install

# Command to run tests
script:
<<<<<<< HEAD
  - coverage run --source pysiss -m py.test tests
=======
  - python setup.py update_mocks
  - coverage run --source pysiss run_test.py
>>>>>>> f3c13b76

after_success:
  - coveralls<|MERGE_RESOLUTION|>--- conflicted
+++ resolved
@@ -33,12 +33,8 @@
 
 # Command to run tests
 script:
-<<<<<<< HEAD
-  - coverage run --source pysiss -m py.test tests
-=======
   - python setup.py update_mocks
   - coverage run --source pysiss run_test.py
->>>>>>> f3c13b76
 
 after_success:
   - coveralls