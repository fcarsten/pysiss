--- conflicted
+++ resolved
@@ -254,7 +254,7 @@
     # Plot data
     fig = matplotlib.pyplot.figure(figsize=(1 * len(keys_to_plot), 20))
     dataset_bounds = (point_dataset.depths.max(),
-                     point_dataset.depths.min())
+                      point_dataset.depths.min())
     for i, key in enumerate(keys_to_plot):
         axes = matplotlib.pyplot.subplot(1, len(keys_to_plot), i + 1)
         try:
@@ -286,325 +286,4 @@
     nrows = nplots // ncols
     if nrows * ncols != nplots:
         nrows += 1
-    return matplotlib.gridspec.GridSpec(nrows, ncols)
-
-
-def wavelet_plot(wavelet_dataset, property_name):
-    """ Plot a CWT decomposition for a given dataset
-    """
-    # Set up figure
-    fig = matplotlib.pyplot.figure(figsize=(8, 12))
-    grid = matplotlib.gridspec.GridSpec(1, 2, width_ratios=[0.1, 1])
-    trace_ax = matplotlib.pyplot.subplot(grid[0])
-    transform_ax = matplotlib.pyplot.subplot(grid[1])
-
-    # Get info from wavelet dataset
-    depths = wavelet_dataset.depths
-    data = wavelet_dataset.signals[property_name].values
-    scales = wavelet_dataset.scales * \
-        wavelet_dataset.wav_properties['equivalent_fourier_period']
-    transform = wavelet_dataset.properties[property_name].values.real
-    depths_grid, scales_grid = numpy.meshgrid(depths, scales)
-    coi = wavelet_dataset.cone_of_influence
-    gap = wavelet_dataset.gap_cones
-
-    # Make borehole trace plot
-    xlim = int(numpy.min(data)), int(numpy.max(data))
-    trace_ax.plot(data, depths, 'k')
-    trace_ax.set_ylim(depths[-1], depths[0])
-    for subdataset in wavelet_dataset.subdatasets:
-        trace_ax.fill_between(xlim, subdataset[0], subdataset[1],
-                              color='yellow',
-                              alpha=0.2)
-    for dgap in wavelet_dataset.gaps:
-        trace_ax.fill_between(xlim, dgap[0], dgap[1], color='black', alpha=0.1)
-    trace_ax.set_ylabel('Depth')
-    trace_ax.set_xticks([xlim[0], 0, xlim[1]])
-    trace_ax.set_xticklabels([xlim[0], 0, xlim[1]], rotation='vertical')
-
-    # Make transform plot
-    transform_ax.contour(scales_grid.T, depths_grid.T, coi.mask, [1e-6],
-                         colors='white')
-    transform_ax.contour(scales_grid.T, depths_grid.T, gap.mask, [1 - 1e-6],
-                         colors='black',
-                         alpha=0.4)
-    transform_ax.contourf(scales_grid.T, depths_grid.T, gap, 1,
-                          colors='black',
-                          alpha=0.1)
-    transform_ax.contourf(scales_grid.T, depths_grid.T, transform, 40,
-                          cmap=matplotlib.pyplot.get_cmap('RdYlBu_r'))
-    transform_ax.contourf(scales_grid.T, depths_grid.T, coi, 1,
-                          colors='white',
-                          alpha=0.3)
-    transform_ax.set_xscale('log')
-    transform_ax.set_xlabel(r'Wavelength $\lambda$')
-    transform_ax.set_yticklabels('')
-    transform_ax.set_ylim(depths[-1], depths[0])
-    fig.tight_layout()
-    return fig, trace_ax, transform_ax
-
-
-def wavelet_label_plot(wavelet_dataset, property_name):
-    """ Plot a CWT decomposition for a given dataset
-    """
-    # Set up figure
-    fig = matplotlib.pyplot.figure(figsize=(8, 12))
-    grid = matplotlib.gridspec.GridSpec(1, 2, width_ratios=[0.1, 1])
-    trace_ax = matplotlib.pyplot.subplot(grid[0])
-    transform_ax = matplotlib.pyplot.subplot(grid[1])
-
-    # Get info from wavelet dataset
-    depths = wavelet_dataset.depths
-    data = wavelet_dataset.signals[property_name].values
-    scales = wavelet_dataset.scales * \
-        wavelet_dataset.wav_properties['equivalent_fourier_period']
-    label_array = wavelet_dataset.domains[property_name]
-    nlabels = len(wavelet_dataset.labels[property_name])
-    depths_grid, scales_grid = numpy.meshgrid(depths, scales)
-    coi = wavelet_dataset.cone_of_influence
-    gap = wavelet_dataset.gap_cones
-
-    # Make borehole trace plot
-    xlim = int(numpy.min(data)), int(numpy.max(data))
-    trace_ax.plot(data, depths, 'k')
-    trace_ax.set_ylim(depths[-1], depths[0])
-    for subdataset in wavelet_dataset.subdatasets:
-        trace_ax.fill_between(xlim, subdataset[0], subdataset[1],
-                              color='red', alpha=0.2)
-    for dgap in wavelet_dataset.gaps:
-        trace_ax.fill_between(xlim, dgap[0], dgap[1], color='black', alpha=0.1)
-    trace_ax.set_ylabel('Depth')
-    trace_ax.set_xticks([xlim[0], 0, xlim[1]])
-    trace_ax.set_xticklabels([xlim[0], 0, xlim[1]], rotation='vertical')
-
-    # Make transform plot
-    transform_ax.contour(scales_grid.T, depths_grid.T, coi.mask, [1e-6],
-                         colors='white')
-    transform_ax.contour(scales_grid.T, depths_grid.T, gap.mask, [1 - 1e-6],
-                         colors='black', alpha=0.4)
-    transform_ax.contourf(scales_grid.T, depths_grid.T, gap, 1,
-                          colors='black', alpha=0.1)
-    transform_ax.contourf(scales_grid.T, depths_grid.T, label_array,
-                          nlabels, cmap=matplotlib.pyplot.get_cmap('RdGy'))
-    transform_ax.contourf(scales_grid.T, depths_grid.T, coi, 1,
-                          colors='white', alpha=0.3)
-    transform_ax.set_xscale('log')
-    transform_ax.set_xlabel(r'Wavelength $\lambda$')
-    transform_ax.set_yticklabels('')
-    transform_ax.set_ylim(depths[-1], depths[0])
-    fig.tight_layout()
-    return fig, trace_ax, transform_ax
-
-<<<<<<< HEAD
-def plot_all_wavelets(wavelet_domain, properties=None):
-    """ Plot all the wavelets in a WaveletDomain
-
-        :param wavelet_domain: The wavelet domain to pull data from
-        :type wavelet_domain: pyboreholes.domains.WaveletDomain
-        :param properties: A list of property names to plot. Defaults to None if not specified, in which case all properties are plotted.
-        :type properties: list of strings
-        :returns: the current matplotlib.pyplot.Figure instance and a list of matplotlib.pyplot.Axes instances corresponding to each wavelet plot
-    """
-    # Check whether we've specified keys to plot
-    all_prop_names = wavelet_domain.properties.keys()
-=======
-
-def plot_all_wavelets(wavelet_dataset, properties=None):
-    """ Plot all the wavelets in a WaveletDataSet
-
-        :param wavelet_dataset: The wavelet dataset to pull data from
-        :type wavelet_dataset: pyboreholes.datasets.WaveletDataSet
-        :param properties: A list of property names to plot. Defaults to None
-            if not specified, in which case all properties are plotted.
-        :type properties: list of strings
-        :returns: the current matplotlib.pyplot.Figure instance and a list of
-            matplotlib.pyplot.Axes instances corresponding to each wavelet plot
-    """
-    # Check whether we've specified keys to plot
-    all_prop_names = wavelet_dataset.properties.keys()
->>>>>>> 15d4dddd
-    if properties is None:
-        props_to_plot = all_prop_names
-    else:
-        props_to_plot = properties
-
-    # Get figure infomation
-<<<<<<< HEAD
-    props = [wavelet_domain.properties[prop] for prop in props_to_plot]
-    gaps = wavelet_domain.gap_cones
-    coi = wavelet_domain.cone_of_influence
-=======
-    props = [wavelet_dataset.properties[prop] for prop in props_to_plot]
-    gaps = wavelet_dataset.gap_cones
-    coi = wavelet_dataset.cone_of_influence
->>>>>>> 15d4dddd
-    nplots = len(props)
-    grid = gen_axes_grid(nplots, 5)
-    geom = grid.get_geometry()
-
-    # Plot each property
-    fig = matplotlib.pyplot.figure(figsize=(11, 7 * geom[1]))
-    axes = []
-    for idx, prop in enumerate(props):
-        axe = matplotlib.pyplot.subplot(grid[idx])
-        axes.append(axe)
-        axe.set_xticks([])
-        axe.set_yticks([])
-        axe.contourf(prop.values.real[::-1], 5,
-                     cmap=matplotlib.pyplot.get_cmap('RdYlBu_r'))
-        axe.contourf(coi[::-1], 1, colors=['white'], alpha=0.5)
-        axe.contourf(gaps[::-1], 1, colors=['black'], alpha=0.2)
-        axe.set_title(prop.property_type.long_name)
-    fig.tight_layout()
-    return fig, axes
-<<<<<<< HEAD
-=======
-
->>>>>>> 15d4dddd
-
-def plot_all_label_arrays(wavelet_dataset):
-    """ Plot all the label arrays in a WaveletDataSet
-    """
-    # Generate figure
-    fig = matplotlib.pyplot.figure(figsize=(11, 20))
-    dataset_keys = wavelet_dataset.datasets.keys()
-    gaps = wavelet_dataset.gap_cones
-    coi = wavelet_dataset.cone_of_influence
-    nplots = len(dataset_keys)
-    grid = gen_axes_grid(nplots, 5)
-
-    # Plot each property
-    for idx, key in enumerate(dataset_keys):
-        domains = wavelet_dataset.domains[key].real
-        ndomains = len(wavelet_dataset.labels[key])
-        axe = matplotlib.pyplot.subplot(grid[idx])
-        axe.set_xticks([])
-        axe.set_yticks([])
-        axe.contourf(datasets[::-1], ndomains,
-                     cmap=matplotlib.pyplot.get_cmap('RdGy'))
-        axe.contourf(coi[::-1], 1, colors=['white'], alpha=0.5)
-        axe.contourf(gaps[::-1], 1, colors=['black'], alpha=0.2)
-        axe.set_title(wavelet_dataset.properties[key].property_type.long_name)
-    fig.tight_layout()
-    return fig, axe
-
-
-def plot_label_tree(tree):
-    """ Plot up a LabelTree instance
-    """
-    # Plot up boundaries using a linecollection
-    fig = matplotlib.pyplot.figure(figsize=(12, 8))
-    axe = fig.gca()
-    cmap = matplotlib.pyplot.get_cmap('RdGy')
-    colors = cmap(numpy.linspace(0, 1, len(tree.labels)))
-
-    # Add connections
-    intervals = numpy.asarray(tree.intervals)
-    mid_dataset = (intervals[:, 0] + intervals[:, 1]) / 2.
-    connect_midpoints = lambda p, c: \
-        [[tree.max_scales[0][p], mid_dataset[p]],
-         [tree.max_scales[0][c], mid_dataset[c]]]
-    for index in range(len(mid_dataset)):
-        parent, children = (index, tree.connections[index])
-        if parent is 'root':
-            continue
-        segments = [connect_midpoints(parent, child) for child in children]
-        color = colors[parent]
-        axe.add_collection(matplotlib.collections.LineCollection(segments,
-                           linewidths=(0.5,),
-                           linestyle='solid',
-                           colors=[color]))
-    for label, point in enumerate(zip(tree.max_scales[0], mid_dataset)):
-        matplotlib.pyplot.text(point[0], point[1], str(label))
-
-    segments = zip(
-        numpy.vstack(numpy.transpose(
-            [tree.max_scales[:][0], tree.min_dataset])),
-        numpy.vstack(numpy.transpose(
-            [tree.max_scales[:][0], tree.max_dataset])))
-    axe.add_collection(matplotlib.collections.LineCollection(segments,
-                       linewidths=(3,),
-                       linestyle='solid',
-                       colors=colors))
-
-    # Plot boundaries
-    axe.set_ylim(tree.depths[-1], tree.depths[0])
-    axe.set_xscale('log')
-    axe.set_xlabel(r'Wavelength $\lambda$')
-    axe.set_ylabel(r'Depth')
-    axe.set_xlim(numpy.min(tree.max_scales), numpy.max(tree.max_scales))
-
-
-def plot_time_dataset(dataset):
-    """ Generate a timeseries plot of what's going in a given TimeDataSet
-        instance
-    """
-    nplots = 3
-    fig = matplotlib.pyplot.figure(figsize=(11, 2.5 * nplots))
-    gspec = matplotlib.pyplot.GridSpec(
-        nplots, 1,
-        height_ratios=([1] + (nplots - 1) * [0.3]))
-    axes_list = []
-
-    # Get some data from the TimeDataSet
-    times = dataset.times
-
-    # Bit depth plot
-    axes = matplotlib.pyplot.subplot(gspec[0])
-
-    # Plot ROP=0 zones as they are advected through the system
-    for bstart, bend in dataset.break_intervals:
-        # Generate traces for the start and end fluid samples
-        bstart_trace = dataset.sample_trace(
-            initial_time=bstart, initial_depth=dataset.bit_depth(bstart))(times)
-        bend_trace = dataset.sample_trace(
-            initial_time=bend, initial_depth=dataset.bit_depth(bstart))(times)
-        bend_trace[times < bstart] = numpy.nan
-        bstart_trace[times < bstart] = numpy.nan
-
-        # Shade between the traces in gray
-        axes.fill_between(times, bend_trace, bstart_trace,
-                          color='gray', alpha=0.5)
-
-        # Plot the traces without the extensions
-        axes.plot(times, bstart_trace, color='gray', linewidth=2, alpha=0.8)
-        axes.plot(times, bend_trace, color='gray', linewidth=2, alpha=0.8)
-    axes.plot(times, dataset.bit_depth(times),
-              color='black',
-              marker=None,
-              linewidth=2,
-              alpha=0.7,
-              label='bit depth')
-    axes.set_xticklabels('')
-    axes.set_ylabel('Depth (m)')
-    axes.set_xlim(times[0], times[-1])
-    axes.set_ylim(dataset.bit_depth(times[-1]), 0)
-    axes_list.append(axes)
-
-    # ROP plot
-    axes = matplotlib.pyplot.subplot(gspec[1])
-    axes.plot(times, dataset.rop(times),
-              color='black',
-              marker=None,
-              linewidth=2,
-              alpha=0.7)
-    axes.set_ylabel('ROP (m / min)')
-    axes.set_xlim(times[0], times[-1])
-    axes.set_ylim(-0.01, None)
-    axes_list.append(axes)
-
-    # Flow rate plot
-    axes = matplotlib.pyplot.subplot(gspec[2])
-    axes.plot(times, dataset.flow_rate(times),
-              color='black',
-              marker=None,
-              linewidth=2,
-              alpha=0.7)
-    axes.set_ylabel('Flow rate (cu. m / min)')
-    axes.set_xlim(times[0], times[-1])
-    axes.set_ylim(-0.01, None)
-    axes.set_xlabel('Time (min)')
-    axes_list.append(axes)
-
-    fig.tight_layout()
-    return fig, axes_list+    return matplotlib.gridspec.GridSpec(nrows, ncols)