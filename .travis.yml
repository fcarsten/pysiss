--- conflicted
+++ resolved
@@ -4,20 +4,9 @@
 # date:   Wednesday January 14, 2015
 
 language: python
-<<<<<<< HEAD
-matrix:
-  include:
-    - python: 3.4
-      env:
-        - NUMPYSPEC=numpy
-    - python: 2.7
-      env:
-        - NUMPYSPEC=numpy
-=======
 python:
-    # - "3.4"
+    - "3.4"
     - "2.7"
->>>>>>> c725680a
 
 # Command to install miniconda to build test environment
 before_install: 
