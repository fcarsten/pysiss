--- conflicted
+++ resolved
@@ -11,8 +11,6 @@
 import functools
 
 
-<<<<<<< HEAD
-=======
 class Singleton(type):
 
     """ A singleton metaclass for implementing registries.
@@ -39,19 +37,12 @@
         return cls.instance
 
 
->>>>>>> c3115adc
 def heaviside(values):
     r""" Heaviside function.
 
-<<<<<<< HEAD
         The Heaviside step function, or the unit step function, usually
         denoted by :math`H`, is a discontinuous function whose value is zero
         for negative argument and one for positive argument. We also take
-=======
-        The Heaviside step function, or the unit step function, usually denoted
-        by :math`H`, is a discontinuous function whose value is zero for
-        negative argument and one for positive argument. We also take
->>>>>>> c3115adc
         :math:`H(0) = 0`, although this rarely matters in practise.
 
         :param values: the argument values
@@ -63,7 +54,6 @@
     return result
 
 
-<<<<<<< HEAD
 def same_sign(value1, value2):
     """ Determine whether two values have the same sign
 
@@ -80,8 +70,6 @@
     return numpy.cumsum(numpy.gradient(times) * values)
 
 
-=======
->>>>>>> c3115adc
 def mask_all_nans(*arrays):
     """ Mask all indices where any array has a NaN.
 
@@ -110,13 +98,8 @@
                          "size (arrays have shapes {0})".format(shapes))
 
     # Return the non-nan indices
-<<<<<<< HEAD
     return numpy.logical_not(functools.reduce(numpy.logical_or,
                              [numpy.isnan(a) for a in arrays]))
-=======
-    return numpy.logical_not(
-        functools.reduce(numpy.logical_or, [numpy.isnan(a) for a in arrays]))
->>>>>>> c3115adc
 
 
 def try_float(value_str):
