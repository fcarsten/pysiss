<<<<<<< HEAD
#!/usr/bin/env python
""" file: nvcl.py
=======
""" file: nvcl.py (pyboreholes.importers)
>>>>>>> 15d4dddd
    author: Josh Vote
            CSIRO Earth Science and Resource Engineering
    date: 23 December 2013

    description: Importer for NVCL data services
"""

from owslib.wfs import WebFeatureService
from .. import Borehole, PropertyType
import numpy
import pandas
import urllib
import xml
import xml.etree.ElementTree

# Various NVCL providers keyed by a short abbreviation
NVCL_ENDPOINTS = {
    'CSIRO': {
        'wfsurl': 'http://nvclwebservices.vm.csiro.au/geoserverBH/wfs',
        'dataurl': 'http://nvclwebservices.vm.csiro.au/NVCLDataServices/',
        'downloadurl':
        'http://nvclwebservices.vm.csiro.au/NVCLDownloadServices/'
    },
    'GSWA': {
        'wfsurl': 'http://geossdi.dmp.wa.gov.au/services/wfs',
        'dataurl': 'http://geossdi.dmp.wa.gov.au/NVCLDataServices/',
        'downloadurl': 'http://geossdi.dmp.wa.gov.au/NVCLDownloadServices/'
    },
    'MRT': {
        'wfsurl': 'http://www.mrt.tas.gov.au/web-services/wfs',
        'dataurl': 'http://www.mrt.tas.gov.au/NVCLDataServices/',
        'downloadurl': None
    },
    'NTGS': {
        'wfsurl': 'http://geology.data.nt.gov.au/nvcl/wfs',
        'dataurl': 'http://geology.data.nt.gov.au/NVCLDataServices/',
        'downloadurl': 'http://geology.data.nt.gov.au/NVCLDownloadServices/'
    },
    'PIRSA': {
        'wfsurl': 'https://egate.pir.sa.gov.au/nvcl/geoserver/wfs',
        'dataurl': 'https://egate.pir.sa.gov.au/nvcl/NVCLDataServices/',
        'downloadurl': 'https://egate.pir.sa.gov.au/nvcl/NVCLDownloadServices/'
    },
    'DPINSW': {
        'wfsurl': 'http://auscope.dpi.nsw.gov.au/geoserver/wfs',
        'dataurl': 'http://auscope.dpi.nsw.gov.au/NVCLDataServices/',
        'downloadurl': 'http://auscope.dpi.nsw.gov.au/NVCLDownloadServices/'
    }
}


def get_borehole_ids(wfsurl, maxids=None):
    """ Generates an array of tuples representing
        The boreholes with NVCL scanned data at a given WFS endpoint

        returns an array of (href, title) tuples

        :param wfsurl: The web feature service URL to request data from
        :type wfsurl: string
        :param maxids: The maximum number of boreholes to request or None for
            no limit
        :type maxids: integer
    """
    wfs = WebFeatureService(wfsurl, version="1.1.0")
    wfsresponse = wfs.getfeature(typename="nvcl:ScannedBoreholeCollection",
                                 maxfeatures=maxids)
    xmltree = xml.etree.ElementTree.parse(wfsresponse)

    idents = []
    bhstring = ".//{http://www.auscope.org/nvcl}scannedBorehole"
    for match in xmltree.findall(bhstring):
        href = match.get('{http://www.w3.org/1999/xlink}href')
        title = match.get('{http://www.w3.org/1999/xlink}title')
        idents.append((href, title))
    return idents


def get_borehole_datasets(dataurl, holeident):

    """ Generates an array of tuples representing all the NVCL datasets
        associated with this particular borehole

        :param dataurl: The NVCL dataservice URL to request data from
        :type dataurl: string
        :param holeident:
        The GUID for a borehole available at dataurl
        :type holeident:
        string
        :returns: an array of (id, name, omUrl) tuples
    """
    xmltree = None
    holeurl = 'getDatasetCollection.html?holeidentifier={0}'.format(holeident)
    url_handle = urllib.urlopen(dataurl + holeurl)
    try:
        xmltree = xml.etree.ElementTree.parse(url_handle)
    finally:
        url_handle.close()

    datasets = []
    for dset in xmltree.findall(".//Dataset"):
        ident = dset.find('DatasetID').text
        name = dset.find('DatasetName').text
        omurl = dset.find('OmUrl').text
        datasets.append((ident, name, omurl))
    return datasets


def get_logged_analytes(dataurl, datasetid):
    """ Generates an array of tuples representing all the NVCL analytes for a
        given dataset.

        :param dataurl: The NVCL dataservice URL to request data from
        :type dataurl: string
        :param datasetid: The GUID for a dataset available at dataurl
        :type datasetid: string
        :returns: an array of (logid, analytename) tuples
    """
    xmltree = None
    dseturl = 'getLogCollection.html?mosaicsvc=no&datasetid={0}'
    url_handle = urllib.urlopen(dataurl
                                + dseturl.format(datasetid))
    try:
        xmltree = xml.etree.ElementTree.parse(url_handle)
    finally:
        url_handle.close()

    analytes = []
    for anlyt in xmltree.findall(".//Log"):
        logid = anlyt.find("LogID").text
        name = anlyt.find("logName").text
        analytes.append((logid, name))

    return analytes


def get_analytes_as_borehole(dataurl, name, *scalarids):
    """ Requests a CSV in the form of (startDepth, endDepth, analyteValue1,
        ..., analyteValueN) before parsing the analyte data into a
<<<<<<< HEAD
        pyboreholes.Borehole with a set of a sampling domains representing
=======
        pyboreholes.Borehole with a set of a point samples representing
>>>>>>> 15d4dddd
        each of the analytes.

        :param dataurl: The NVCL dataservice URL to request data from
        :type dataurl: string
        :param name: Descriptive name for this borehole
        :type name: string
        :param scalarids: A variable number of strings, each representing the
            GUID for scalars available at dataurl
        :type scalarids: string
        :returns: a `pyboreholes.Borehole` object
    """
    url = dataurl + 'downloadscalars.html?'
    for ident in scalarids:
        url += '&logid={0}'.format(ident)

    bhl = Borehole(name)
    fhandle = urllib.urlopen(url)
    try:
        analytedata = pandas.read_csv(fhandle)
        startcol = 'STARTDEPTH'
        endcol = 'ENDDEPTH'
        analytecols = [k for k in analytedata.keys()
                       if k not in (startcol, endcol)]

        # NVCL data results in start depths == end depths.
<<<<<<< HEAD
        # Ranges aren't really appropriate. Better to use sampling domain
        analytedata = analytedata.drop_duplicates(startcol)
        startdepths = numpy.asarray(analytedata[startcol])
        domain = bhl.add_sampling_domain('nvcl', startdepths)
=======
        # Ranges aren't really appropriate. Better to use point samples
        analytedata = analytedata.drop_duplicates(startcol)
        startdepths = numpy.asarray(analytedata[startcol])
        dataset = bhl.add_point_dataset('nvcl', startdepths)
>>>>>>> 15d4dddd

        # Make a property for each analyte in the borehole
        for analyte in analytecols:
            property_type = PropertyType(
                name=analyte,
                long_name=analyte,
                units=None,
                description=None,
                isnumeric=False)
<<<<<<< HEAD
            domain.add_property(property_type,
=======
            dataset.add_property(property_type,
>>>>>>> 15d4dddd
                                numpy.asarray(analytedata[analyte]))
    finally:
        fhandle.close

    return bhl<|MERGE_RESOLUTION|>--- conflicted
+++ resolved
@@ -1,9 +1,4 @@
-<<<<<<< HEAD
-#!/usr/bin/env python
-""" file: nvcl.py
-=======
 """ file: nvcl.py (pyboreholes.importers)
->>>>>>> 15d4dddd
     author: Josh Vote
             CSIRO Earth Science and Resource Engineering
     date: 23 December 2013
@@ -142,11 +137,7 @@
 def get_analytes_as_borehole(dataurl, name, *scalarids):
     """ Requests a CSV in the form of (startDepth, endDepth, analyteValue1,
         ..., analyteValueN) before parsing the analyte data into a
-<<<<<<< HEAD
-        pyboreholes.Borehole with a set of a sampling domains representing
-=======
         pyboreholes.Borehole with a set of a point samples representing
->>>>>>> 15d4dddd
         each of the analytes.
 
         :param dataurl: The NVCL dataservice URL to request data from
@@ -172,17 +163,10 @@
                        if k not in (startcol, endcol)]
 
         # NVCL data results in start depths == end depths.
-<<<<<<< HEAD
-        # Ranges aren't really appropriate. Better to use sampling domain
-        analytedata = analytedata.drop_duplicates(startcol)
-        startdepths = numpy.asarray(analytedata[startcol])
-        domain = bhl.add_sampling_domain('nvcl', startdepths)
-=======
         # Ranges aren't really appropriate. Better to use point samples
         analytedata = analytedata.drop_duplicates(startcol)
         startdepths = numpy.asarray(analytedata[startcol])
         dataset = bhl.add_point_dataset('nvcl', startdepths)
->>>>>>> 15d4dddd
 
         # Make a property for each analyte in the borehole
         for analyte in analytecols:
@@ -192,12 +176,8 @@
                 units=None,
                 description=None,
                 isnumeric=False)
-<<<<<<< HEAD
-            domain.add_property(property_type,
-=======
             dataset.add_property(property_type,
->>>>>>> 15d4dddd
-                                numpy.asarray(analytedata[analyte]))
+                                 numpy.asarray(analytedata[analyte]))
     finally:
         fhandle.close
 
