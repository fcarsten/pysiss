""" file:   metadata.py (pysiss.metadata)
    author: Jess Robertson
            CSIRO Minerals Resources Flagship
    date:   Wednesday 27 August, 2014

    description: Functions to deal with gsml:geologicFeature data

    Geologic features can be shared by many different objects, so it makes
    sense to seperate these out into a seperate registry.
"""

from ..utilities import id_object
from .registry import MetadataRegistry


class Metadata(id_object):

    """ Class to store metadata record
    """

    registry = MetadataRegistry()

    def __init__(self, ident, tree, type, **kwargs):
        super(Metadata, self).__init__(name=type)
        self.ident = ident or self.uuid
        self.tree = tree
        self.type = type

        # Store other metadata
        for attrib, value in kwargs.items():
            setattr(self, attrib, value)

        # Register yourself with the registry
        self.registry.register(self)

    def __str__(self):
        template = 'Metadata record {0}, of type {1}\n{2}'
        return template.format(self.ident, self.type, self.ttree)

    def xpath(self, *args, **kwargs):
        """ Pass XPath queries through to underlying tree
        """
        return self.tree.xpath(*args, **kwargs)

    def find(self, *args, **kwargs):
        """ Pass ElementPath queries through to underlying tree
        """
<<<<<<< HEAD
        return self.tree.find(*args, **kwargs)
=======
        return self.tree.find(*args, **kwargs)

    @property
    def tag_tree(self):
        """ Return a YAML-like representation of the tags
        """
        pass
>>>>>>> 104758c8
<|MERGE_RESOLUTION|>--- conflicted
+++ resolved
@@ -45,14 +45,10 @@
     def find(self, *args, **kwargs):
         """ Pass ElementPath queries through to underlying tree
         """
-<<<<<<< HEAD
-        return self.tree.find(*args, **kwargs)
-=======
         return self.tree.find(*args, **kwargs)
 
     @property
     def tag_tree(self):
         """ Return a YAML-like representation of the tags
         """
-        pass
->>>>>>> 104758c8
+        pass